"""
Django settings for flashlight project.

Generated by 'django-admin startproject' using Django 5.0.4.

For more information on this file, see
https://docs.djangoproject.com/en/5.0/topics/settings/

For the full list of settings and their values, see
https://docs.djangoproject.com/en/5.0/ref/settings/
"""


# Environment variables used in this settings.py:
# 
# FLASHLIGHT_SECRET_KEY: Secret key for the Django application. Default: Generated random key.
# FLASHLIGHT_DEBUG: Boolean flag to enable/disable debug mode. Default: 'False'.
# FLASHLIGHT_ALLOWED_HOSTS: Comma-separated list of allowed hostnames. Default: '127.0.0.1,localhost'.
# FLASHLIGHT_INTERNAL_IPS: Comma-separated list of internal IPs for debugging. Default: '127.0.0.1'.
# FLASHLIGHT_STATIC_URL: URL for serving static files. Default: 'static/'.
# FLASHLIGHT_STATIC_ROOT: Directory for collecting static files. Default: 'staticfiles'.
# FLASHLIGHT_LOG_LEVEL: Logging level for the application. Default: 'INFO'.
# FLASHLIGHT_MEDIA_ROOT: Directory for storing media files. Default: 'uploads/'.
# FLASHLIGHT_MEDIA_URL: URL for serving media files. Default: 'uploads/'.
# FLASHLIGHT_AUTORELOAD: Boolean flag to enable/disable autoreload. Default: 'False'.
# FLASHLIGHT_SERVER_HOST: Hostname for the server. Default: '127.0.0.1'.
# FLASHLIGHT_SERVER_PORT: Port for the server. Default: 8000.
# FLASHLIGHT_SERVER_LOG_STDOUT: Boolean flag to enable/disable logging to stdout. Default: 'True'.
# FLASHLIGHT_MAX_REQUEST_BODY_SIZE: Maximum request body size. Default: 104857600.
# FLASHLIGHT_MAX_REQUEST_HEADER_SIZE: Maximum request header size. Default: 512000.
# FLASHLIGHT_SSL_PRIVATE_KEY: Path to the SSL private key file. Default: None.
# FLASHLIGHT_SSL_CERTIFICATE: Path to the SSL certificate file. Default: None.
# FLASHLIGHT_SSL_MODULE: SSL module to use. Default: 'builtin'.
# FLASHLIGHT_SOCKET_TIMEOUT: Socket timeout duration. Default: 10.
# FLASHLIGHT_SOCKET_QUEUE_SIZE: Socket queue size. Default: 5.
# FLASHLIGHT_ACCEPTED_QUEUE_TIMEOUT: Accepted queue timeout duration. Default: 10.
# FLASHLIGHT_SERVER_MAX_THREADS: Maximum number of server threads. Default: 20.
# FLASHLIGHT_ENABLE_EXTRACTIONS_ON_CREATE: Boolean flag to enable/disable extractions on create. Default: 'True'.
# FLASHLIGHT_ENABLE_PROCESSORSS_ON_CREATE: Boolean flag to enable/disable processors on create. Default: 'True'.
# FLASHLIGHT_ENABLE_EXTRACTIONS_ON_UPDATE: Boolean flag to enable/disable extractions on update. Default: 'True'.
# FLASHLIGHT_ENABLE_PROCESSORSS_ON_UPDATE: Boolean flag to enable/disable processors on update. Default: 'True'.
# FLASHLIGHT_STRICT_VALIDATION: Boolean flag to enable/disable strict validation. Default: 'False'.
# FLASHLIGHT_DOCUMENTATION_DIRECTORY: Directory for storing documentation. Default: 'doc'.
# FLASHLIGHT_Q_CLUSTER_NAME: Name of the Django Q cluster. Default: 'DjangORM'.
# FLASHLIGHT_Q_CLUSTER_CATCH_UP: Boolean flag to enable/disable catch-up for the Q cluster. Default: 'False'.
# FLASHLIGHT_Q_CLUSTER_WORKERS: Number of workers for the Q cluster. Default: 2.
# FLASHLIGHT_Q_CLUSTER_TIMEOUT: Timeout for the Q cluster. Default: 90.
# FLASHLIGHT_Q_CLUSTER_RETRY: Retry interval for the Q cluster. Default: 120.
# FLASHLIGHT_Q_CLUSTER_QUEUE_LIMIT: Queue limit for the Q cluster. Default: 50.
# FLASHLIGHT_Q_CLUSTER_BULK: Bulk size for the Q cluster. Default: 10.
# FLASHLIGHT_Q_CLUSTER_POLL: Poll interval for the Q cluster. Default: 1.
# FLASHLIGHT_Q_CLUSTER_ORM: ORM for the Q cluster. Default: 'default'.
# FLASHLIGHT_PYTHON_VERSION: Python version to use. Default: '3.13.2'.
# FLASHLIGHT_SERVICE_INTERVAL: Interval for the service commands. Default: 5.

# Note: Please keep this list up to date with any new environment variables added to the settings.

import os
import sys
import json
from pathlib import Path
import logging.config

# Build paths inside the project like this: BASE_DIR / 'subdir'.
BASE_DIR = Path(__file__).resolve().parent.parent


# Quick-start development settings - unsuitable for production
# See https://docs.djangoproject.com/en/5.0/howto/deployment/checklist/

# SECURITY WARNING: CHANGE THIS: keep the secret key used in production secret!
from django.core.management.utils import get_random_secret_key

# SECURITY WARNING: keep the secret key used in production secret!
SECRET_KEY = os.getenv('FLASHLIGHT_SECRET_KEY', get_random_secret_key())

# SECURITY WARNING: don't run with debug turned on in production!
DEBUG = os.getenv('FLASHLIGHT_DEBUG', 'False') == 'True'

# List of allowed hostnames
ALLOWED_HOSTS = os.getenv('FLASHLIGHT_ALLOWED_HOSTS', '127.0.0.1,localhost').split(',')

# List of internal IPs for debugging
INTERNAL_IPS = os.getenv('FLASHLIGHT_INTERNAL_IPS', '127.0.0.1').split(',')

# Application definition

INSTALLED_APPS = [
    'django.contrib.admin',  # Admin site
    'django.contrib.auth',  # Authentication framework
    'django.contrib.contenttypes',  # Content types framework
    'django.contrib.sessions',  # Session framework
    'django.contrib.messages',  # Messaging framework
    'django.contrib.staticfiles',  # Static files handling
    'django_extensions',  # Django extensions
    'whitenoise',  # WhiteNoise for serving static files
    'rest_framework',  # Django REST framework
    'django_bootstrap5',  # Bootstrap 5 integration
    'django_q',  # Django Q for task queues
    'users',  # Custom user app
    'events',  # Events app
]

MIDDLEWARE = [
    'django.middleware.security.SecurityMiddleware',  # Security middleware
    'django.contrib.sessions.middleware.SessionMiddleware',  # Session middleware
    'django.middleware.common.CommonMiddleware',  # Common middleware
    'django.middleware.csrf.CsrfViewMiddleware',  # CSRF protection middleware
    'django.contrib.auth.middleware.AuthenticationMiddleware',  # Authentication middleware
    'django.contrib.messages.middleware.MessageMiddleware',  # Messaging middleware
    'django.middleware.clickjacking.XFrameOptionsMiddleware',  # Clickjacking protection middleware
    'whitenoise.middleware.WhiteNoiseMiddleware',  # WhiteNoise middleware for static files
]

if DEBUG:
    INSTALLED_APPS.append('debug_toolbar')  # Debug toolbar for development
    MIDDLEWARE.append("debug_toolbar.middleware.DebugToolbarMiddleware")  # Debug toolbar middleware

# Root URL configuration
ROOT_URLCONF = 'flashlight.urls'

# Template settings
TEMPLATES = [
    {
        'BACKEND': 'django.template.backends.django.DjangoTemplates',  # Template backend
        'DIRS': [ BASE_DIR / 'templates' ],  # Template directories
        'APP_DIRS': True,  # Enable app directories
        'OPTIONS': {
            'context_processors': [
                'django.template.context_processors.debug',  # Debug context processor
                'django.template.context_processors.request',  # Request context processor
                'django.contrib.auth.context_processors.auth',  # Auth context processor
                'django.contrib.messages.context_processors.messages',  # Messages context processor
                'events.context_processors.settings_context',  # Custom settings context processor
                'django.template.context_processors.media',  # Media context processor
            ],
        },
    },
]

# WSGI application
WSGI_APPLICATION = 'flashlight.wsgi.application'


# Database
# https://docs.djangoproject.com/en/5.0/ref/settings/#databases

# Database configuration

# Example configuration for SQLite:
# DATABASES = {
#     'default': {
#         'ENGINE': 'django.db.backends.sqlite3', 
#         'NAME': BASE_DIR / 'db.sqlite3',
#         'OPTIONS': {
#             "timeout": 120, 
#             "init_command": "PRAGMA journal_mode=WAL;", 
#             "transaction_mode": "IMMEDIATE", 
#         },
#     }
# }

# Example configuration for MySQL:
# DATABASES = {
#     'default': {
#         'ENGINE': 'django.db.backends.mysql',
#         'NAME': os.getenv('FLASHLIGHT_DATABASE_NAME', 'flashlight'),
#         'USER': os.getenv('FLASHLIGHT_DATABASE_USER', None),
#         'PASSWORD': os.getenv('FLASHLIGHT_DATABASE_PASSWORD', None),
#         'HOST': os.getenv('FLASHLIGHT_DATABASE_HOST', 'localhost'),  # Default: localhost
#         'PORT': os.getenv('FLASHLIGHT_DATABASE_PORT', '3306'),  # Default MySQL port
#         'OPTIONS': {
#             'init_command': "SET sql_mode='STRICT_TRANS_TABLES'",
#         },
#     }
# }

# Example configuration for PostgreSQL:
DATABASES = {
    'default': {
<<<<<<< HEAD
        'ENGINE': 'django.db.backends.postgresql',
        'NAME': os.getenv('FLASHLIGHT_DATABASE_NAME', 'flashlight'),
        'USER': os.getenv('FLASHLIGHT_DATABASE_USER', None),
        'PASSWORD': os.getenv('FLASHLIGHT_DATABASE_PASSWORD', None),
        'HOST': os.getenv('FLASHLIGHT_DATABASE_HOST', 'localhost'),  # Default: localhost
        'PORT': os.getenv('FLASHLIGHT_DATABASE_PORT', '5432'),  # Default PostgreSQL port
=======
        'ENGINE': 'django.db.backends.sqlite3', 
        'NAME': BASE_DIR / 'db.sqlite3',
        'OPTIONS': {
            "timeout": 120, 
            "init_command": "PRAGMA journal_mode=WAL;", 
            "transaction_mode": "IMMEDIATE", 
        },
>>>>>>> 4aed571a
    }
}


# Password validation
# https://docs.djangoproject.com/en/5.0/ref/settings/#auth-password-validators

AUTH_PASSWORD_VALIDATORS = [
    {
        'NAME': 'django.contrib.auth.password_validation.UserAttributeSimilarityValidator',  # User attribute similarity validator
    },
    {
        'NAME': 'django.contrib.auth.password_validation.MinimumLengthValidator',  # Minimum length validator
    },
    {
        'NAME': 'django.contrib.auth.password_validation.CommonPasswordValidator',  # Common password validator
    },
    {
        'NAME': 'django.contrib.auth.password_validation.NumericPasswordValidator',  # Numeric password validator
    },
]


# Internationalization
# https://docs.djangoproject.com/en/5.0/topics/i18n/

# Internationalization settings
LANGUAGE_CODE = 'en-us'  # Language code
TIME_ZONE = 'UTC'  # Time zone
USE_I18N = True  # Enable internationalization
USE_TZ = True  # Enable timezone support


# Static files (CSS, JavaScript, Images)
# https://docs.djangoproject.com/en/5.0/howto/static-files/

# Static files settings
STATIC_URL = os.getenv('FLASHLIGHT_STATIC_URL', 'static/')  # Static URL
STATIC_ROOT = Path(os.getenv('FLASHLIGHT_STATIC_ROOT', BASE_DIR / "staticfiles"))
STATICFILES_DIRS = [
    BASE_DIR / "static",
]

# Default primary key field type
# https://docs.djangoproject.com/en/5.0/ref/settings/#default-auto-field

DEFAULT_AUTO_FIELD = 'django.db.models.BigAutoField'

# Logging configuration
LOGGING_CONFIG = None
LOG_LEVEL = os.getenv('FLASHLIGHT_LOG_LEVEL', 'INFO')
logging.config.dictConfig(
    {
        "version": 1,
        "disable_existing_loggers": True,
        "formatters": {
            "verbose": {
                "class": "pythonjsonlogger.jsonlogger.JsonFormatter",
                "format": '%(levelname)s %(name)s %(asctime)s %(module)s %(lineno)s %(process)d %(thread)d %(message)s',
            },
            "simple": {
                "class": "pythonjsonlogger.jsonlogger.JsonFormatter",
                "format": "%(levelname)s %(message)s",
            },
        },
        "handlers": {
            "file": {
                "level": LOG_LEVEL,
                "class": "logging.handlers.RotatingFileHandler",
                "filename": BASE_DIR / "log" / f"{os.getpid()}-{sys.argv[1]}.log",
                "mode": "a",
                "maxBytes": 5242880,
                "backupCount": 10,
                "formatter": "verbose",
                # "delay": True,
            },
            "console": {
                "class": "logging.StreamHandler",
                "level": LOG_LEVEL,
                "formatter": "simple",
            },
        },
        "loggers": {
            "flashlight": {
                "handlers": ["file"],
                "level": LOG_LEVEL,
            },
            "": {
                "handlers": ["file", "console"],
                "level": LOG_LEVEL,
            },
        },
    }
)


# Custom user model
AUTH_USER_MODEL = "users.User"

# Authentication backends
AUTHENTICATION_BACKENDS = (
    'django.contrib.auth.backends.ModelBackend',
)
# This PAGE_SIZE really only helps the DRF browsable API.
# Submitting a Query does not respect this and will return
# the results as per your query.

# Django REST framework settings
REST_FRAMEWORK = {
    'DEFAULT_PAGINATION_CLASS': 'rest_framework.pagination.LimitOffsetPagination',  # Default pagination class
    'PAGE_SIZE': 100,  # Default page size
    'DEFAULT_AUTHENTICATION_CLASSES': [
        'rest_framework.authentication.BasicAuthentication',  # Basic authentication
        'rest_framework.authentication.SessionAuthentication',  # Session authentication
    ],
    'DEFAULT_PERMISSION_CLASSES': [
        'rest_framework.permissions.IsAuthenticated',  # Default permission class
        'events.permissions.IsOwner',  # Custom permission class
    ],
}

# Media files settings
MEDIA_ROOT = Path(os.getenv('FLASHLIGHT_MEDIA_ROOT', BASE_DIR / "uploads/"))
MEDIA_URL = os.getenv('FLASHLIGHT_MEDIA_URL', "uploads/")  # Media URL

# Flashlight-specific settings
FLASHLIGHT_AUTORELOAD = os.getenv('FLASHLIGHT_AUTORELOAD', 'False') == 'True'
FLASHLIGHT_SERVER_HOST = os.getenv('FLASHLIGHT_SERVER_HOST', '127.0.0.1')
FLASHLIGHT_SERVER_PORT = int(os.getenv('FLASHLIGHT_SERVER_PORT', 8000))
FLASHLIGHT_SERVER_LOG_STDOUT = os.getenv('FLASHLIGHT_SERVER_LOG_STDOUT', 'False') == 'True'
FLASHLIGHT_MAX_REQUEST_BODY_SIZE = int(os.getenv('FLASHLIGHT_MAX_REQUEST_BODY_SIZE', 104857600))
FLASHLIGHT_MAX_REQUEST_HEADER_SIZE = int(os.getenv('FLASHLIGHT_MAX_REQUEST_HEADER_SIZE', 512000))
FLASHLIGHT_SSL_PRIVATE_KEY = os.getenv('FLASHLIGHT_SSL_PRIVATE_KEY', None)
FLASHLIGHT_SSL_CERTIFICATE = os.getenv('FLASHLIGHT_SSL_CERTIFICATE', None)
FLASHLIGHT_SSL_MODULE = os.getenv('FLASHLIGHT_SSL_MODULE', 'builtin')
FLASHLIGHT_SOCKET_TIMEOUT = int(os.getenv('FLASHLIGHT_SOCKET_TIMEOUT', 10))
FLASHLIGHT_SOCKET_QUEUE_SIZE = int(os.getenv('FLASHLIGHT_SOCKET_QUEUE_SIZE', 5))
FLASHLIGHT_ACCEPTED_QUEUE_TIMEOUT = int(os.getenv('FLASHLIGHT_ACCEPTED_QUEUE_TIMEOUT', 10))
FLASHLIGHT_SERVER_MAX_THREADS = int(os.getenv('FLASHLIGHT_SERVER_MAX_THREADS', 20))

FLASHLIGHT_ENABLE_EXTRACTIONS_ON_CREATE = os.getenv('FLASHLIGHT_ENABLE_EXTRACTIONS_ON_CREATE', 'True') == 'True'
FLASHLIGHT_ENABLE_PROCESSORSS_ON_CREATE = os.getenv('FLASHLIGHT_ENABLE_PROCESSORSS_ON_CREATE', 'True') == 'True'
FLASHLIGHT_ENABLE_EXTRACTIONS_ON_UPDATE = os.getenv('FLASHLIGHT_ENABLE_EXTRACTIONS_ON_UPDATE', 'True') == 'True'
FLASHLIGHT_ENABLE_PROCESSORSS_ON_UPDATE = os.getenv('FLASHLIGHT_ENABLE_PROCESSORSS_ON_UPDATE', 'True') == 'True'
FLASHLIGHT_STRICT_VALIDATION = os.getenv('FLASHLIGHT_STRICT_VALIDATION', 'False') == 'True'

FLASHLIGHT_DOCUMENTATION_DIRECTORY = BASE_DIR.joinpath(os.getenv('FLASHLIGHT_DOCUMENTATION_DIRECTORY', 'doc'))

FLASHLIGHT_EXTRACTION_MAP = {
    'json': json.loads,
    'apache': 'events.parsers.apache',
    'csv': 'events.parsers.csv',
    'xml': 'xmltodict.parse',
}

FLASHLIGHT_PROCESSOR_MAP = {}

FLASHLIGHT_NAV_MENU = {
    "Flashlight": {
        "explore": "explore",
    },
}

FLASHLIGHT_SEARCH_COMMANDS = {
    # Generic search/transform operations
    'autocast': 'events.search_commands.autocast',
    'chart': 'events.search_commands.chart',
    'dedup': 'events.search_commands.dedup',
    'distinct': 'events.search_commands.distinct',
    'drop_fields': 'events.search_commands.drop_fields',
    'echo': 'events.search_commands.echo',
    'ensure_list': 'events.search_commands.ensure_list',
    'eval': 'events.search_commands.eval',
    'event_split': 'events.search_commands.event_split',
    'events_to_context': 'events.search_commands.events_to_context',
    'explode': 'events.search_commands.explode',
    'explode_timestamp': 'events.search_commands.explode_timestamp',
    'fake_data': 'events.search_commands.fake_data',
    'filter': 'events.search_commands.filter',
    'head': 'events.search_commands.head',
    'join': 'events.search_commands.join',
    'make_events': 'events.search_commands.make_events',
    'mark_timestamp': 'events.search_commands.mark_timestamp',
    'merge': 'events.search_commands.merge',
    'read_file': 'events.search_commands.read_file',
    'rename': 'events.search_commands.rename',
    'replace': 'events.search_commands.replace',
    'request': 'events.search_commands.request',
    'resolve': 'events.search_commands.resolve',
    'rex': 'events.search_commands.rex',
    'run_query': 'events.search_commands.run_query',
    'search': 'events.search_commands.search',
    'select': 'events.search_commands.select',
    'set': 'events.search_commands.set',
    'sort': 'events.search_commands.sort',
    'sql_query': 'events.search_commands.sql_query',
    'stats': 'events.search_commands.stats',
    'table': 'events.search_commands.table',
    'transpose': 'events.search_commands.transpose',
    'value_list': 'events.search_commands.value_list',

    'qs_aggregate': 'events.search_commands.qs.aggregate',
    'qs_alias': 'events.search_commands.qs.alias',
    'qs_annotate': 'events.search_commands.qs.annotate',
    'qs_count': 'events.search_commands.qs.count',
    'qs_dates': 'events.search_commands.qs.dates',
    'qs_datetimes': 'events.search_commands.qs.datetimes',
    'qs_defer': 'events.search_commands.qs.defer',
    'qs_delete': 'events.search_commands.qs.delete',
    'qs_distinct': 'events.search_commands.qs.distinct',
    'qs_earliest': 'events.search_commands.qs.earliest',
    'qs_exclude': 'events.search_commands.qs.exclude',
    'qs_exists': 'events.search_commands.qs.exists',
    'qs_explain': 'events.search_commands.qs.explain',
    'qs_filter': 'events.search_commands.qs.filter',
    'qs_first': 'events.search_commands.qs.first',
    'qs_last': 'events.search_commands.qs.last',
    'qs_latest': 'events.search_commands.qs.latest',
    'qs_only': 'events.search_commands.qs.only',
    'qs_order_by': 'events.search_commands.qs.order_by',
    'qs_reverse': 'events.search_commands.qs.reverse',
    'qs_select_related': 'events.search_commands.qs.select_related',
    'qs_update': 'events.search_commands.qs.update',
    'qs_using': 'events.search_commands.qs.using',
    'qs_values': 'events.search_commands.qs.values',
    'qs_group_by': 'events.search_commands.qs.group_by',
    'qs_having': 'events.search_commands.qs.having',
    'qs_limit': 'events.search_commands.qs.limit',
}


# Django Q cluster settings
Q_CLUSTER = {
    'name': os.getenv('FLASHLIGHT_Q_CLUSTER_NAME', 'DjangORM'),
    'catch_up': os.getenv('FLASHLIGHT_Q_CLUSTER_CATCH_UP', 'False') == 'True',
    'workers': int(os.getenv('FLASHLIGHT_Q_CLUSTER_WORKERS', 2)),
    'timeout': int(os.getenv('FLASHLIGHT_Q_CLUSTER_TIMEOUT', 90)),
    'retry': int(os.getenv('FLASHLIGHT_Q_CLUSTER_RETRY', 120)),
    'queue_limit': int(os.getenv('FLASHLIGHT_Q_CLUSTER_QUEUE_LIMIT', 50)),
    'bulk': int(os.getenv('FLASHLIGHT_Q_CLUSTER_BULK', 10)),
    'poll': int(os.getenv('FLASHLIGHT_Q_CLUSTER_POLL', 1)),
    'orm': os.getenv('FLASHLIGHT_Q_CLUSTER_ORM', 'default')
}

python = BASE_DIR / 'python' / os.getenv('FLASHLIGHT_PYTHON_VERSION', '3.13.2') / 'python.exe'
syslog_script = BASE_DIR / 'utilities' / 'cli' / 'syslog-receiver.py'
# syslog_command = f'{python} {syslog_script} --server http://127.0.0.1:8000 --index datapower_logs --tcp-cert C:/Users/cliff/projects/mast3/build/assemble/etc/crypto/cert/mast.crt --tcp-key C:/Users/cliff/projects/mast3/build/assemble/etc/crypto/private/mast.key -u FLASHLIGHT_USER -p FLASHLIGHT_PASSWORD --line-ending linux --tcp --tcp-port 1514 --hostname 192.168.0.190 -vvvvvv'

FLASHLIGHT_SERVICE_COMMANDS = [
    str(BASE_DIR / 'fl.bat') + ' serve',
    str(BASE_DIR / 'fl.bat') + ' qcluster',
    # syslog_command,
]
FLASHLIGHT_SERVICE_INTERVAL = int(os.getenv('FLASHLIGHT_SERVICE_INTERVAL', 5))<|MERGE_RESOLUTION|>--- conflicted
+++ resolved
@@ -150,13 +150,12 @@
 # Example configuration for SQLite:
 # DATABASES = {
 #     'default': {
-#         'ENGINE': 'django.db.backends.sqlite3', 
-#         'NAME': BASE_DIR / 'db.sqlite3',
-#         'OPTIONS': {
-#             "timeout": 120, 
-#             "init_command": "PRAGMA journal_mode=WAL;", 
-#             "transaction_mode": "IMMEDIATE", 
-#         },
+#         'ENGINE': 'django.db.backends.postgresql',
+#         'NAME': os.getenv('FLASHLIGHT_DATABASE_NAME', 'flashlight'),
+#         'USER': os.getenv('FLASHLIGHT_DATABASE_USER', None),
+#         'PASSWORD': os.getenv('FLASHLIGHT_DATABASE_PASSWORD', None),
+#         'HOST': os.getenv('FLASHLIGHT_DATABASE_HOST', 'localhost'),  # Default: localhost
+#         'PORT': os.getenv('FLASHLIGHT_DATABASE_PORT', '5432'),  # Default PostgreSQL port
 #     }
 # }
 
@@ -178,14 +177,6 @@
 # Example configuration for PostgreSQL:
 DATABASES = {
     'default': {
-<<<<<<< HEAD
-        'ENGINE': 'django.db.backends.postgresql',
-        'NAME': os.getenv('FLASHLIGHT_DATABASE_NAME', 'flashlight'),
-        'USER': os.getenv('FLASHLIGHT_DATABASE_USER', None),
-        'PASSWORD': os.getenv('FLASHLIGHT_DATABASE_PASSWORD', None),
-        'HOST': os.getenv('FLASHLIGHT_DATABASE_HOST', 'localhost'),  # Default: localhost
-        'PORT': os.getenv('FLASHLIGHT_DATABASE_PORT', '5432'),  # Default PostgreSQL port
-=======
         'ENGINE': 'django.db.backends.sqlite3', 
         'NAME': BASE_DIR / 'db.sqlite3',
         'OPTIONS': {
@@ -193,7 +184,6 @@
             "init_command": "PRAGMA journal_mode=WAL;", 
             "transaction_mode": "IMMEDIATE", 
         },
->>>>>>> 4aed571a
     }
 }
 
